--- conflicted
+++ resolved
@@ -1,10 +1,5 @@
 from unittest import TestCase
-<<<<<<< HEAD
-from gmutil import sm3_hash
-from gmutil.sm4 import SM4, sm4_encrypt_block, sm4_decrypt_block
-=======
-from gmutil import sm3_hash, SM4, sm4_encrypt, sm4_decrypt
->>>>>>> efef5065
+from gmutil import sm3_hash, SM4, sm4_encrypt_block, sm4_decrypt_block
 
 
 class GBTCheck(TestCase):
@@ -18,7 +13,7 @@
         self.assertEqual(sm3_hash(sample_2), result_2)
 
 
-    def test_sm4(self):
+    def test_sm4(self):git
         # GB/T 32097-2016 A.1
         message = bytes.fromhex('01234567 89ABCDEF FEDCBA98 76543210')
         secrets = bytes.fromhex('01234567 89ABCDEF FEDCBA98 76543210')
